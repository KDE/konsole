/*
    This file is part of Konsole

    Copyright 2006-2008 by Robert Knight <robertknight@gmail.com>
    Copyright 1997,1998 by Lars Doelle <lars.doelle@on-line.de>
    Copyright 2009 by Thomas Dreibholz <dreibh@iem.uni-due.de>

    This program is free software; you can redistribute it and/or modify
    it under the terms of the GNU General Public License as published by
    the Free Software Foundation; either version 2 of the License, or
    (at your option) any later version.

    This program is distributed in the hope that it will be useful,
    but WITHOUT ANY WARRANTY; without even the implied warranty of
    MERCHANTABILITY or FITNESS FOR A PARTICULAR PURPOSE.  See the
    GNU General Public License for more details.

    You should have received a copy of the GNU General Public License
    along with this program; if not, write to the Free Software
    Foundation, Inc., 51 Franklin Street, Fifth Floor, Boston, MA
    02110-1301  USA.
*/

// Own
#include "Session.h"

// Standard
#include <stdlib.h>
#include <signal.h>
#include <unistd.h>

// Qt
#include <QApplication>
#include <QtGui/QColor>
#include <QtCore/QDir>
#include <QtCore/QFile>
#include <QtCore/QStringList>
#include <QtDBus/QtDBus>
#include <QKeyEvent>

// KDE
#include <KDebug>
#include <KLocalizedString>
#include <KNotification>
#include <KRun>
#include <KShell>
#include <KProcess>
#include <KStandardDirs>
#include <KConfigGroup>

// Konsole
#include <sessionadaptor.h>

#include "ProcessInfo.h"
#include "Pty.h"
#include "TerminalDisplay.h"
#include "ShellCommand.h"
#include "Vt102Emulation.h"
#include "ZModemDialog.h"
#include "History.h"

using namespace Konsole;

int Session::lastSessionId = 0;

// HACK This is copied out of QUuid::createUuid with reseeding forced.
// Required because color schemes repeatedly seed the RNG...
// ...with a constant.
QUuid createUuid()
{
    static const int intbits = sizeof(int) * 8;
    static int randbits = 0;
    if (!randbits) {
        int max = RAND_MAX;
        do {
            ++randbits;
        } while ((max = max >> 1));
    }

    qsrand(uint(QDateTime::currentDateTime().toTime_t()));
    qrand(); // Skip first

    QUuid result;
    uint* data = &(result.data1);
    int chunks = 16 / sizeof(uint);
    while (chunks--) {
        uint randNumber = 0;
        for (int filled = 0; filled < intbits; filled += randbits)
            randNumber |= qrand() << filled;
        *(data + chunks) = randNumber;
    }

    result.data4[0] = (result.data4[0] & 0x3F) | 0x80;        // UV_DCE
    result.data3 = (result.data3 & 0x0FFF) | 0x4000;        // UV_Random

    return result;
}

Session::Session(QObject* parent) :
    QObject(parent)
    , _shellProcess(0)
    , _emulation(0)
    , _monitorActivity(false)
    , _monitorSilence(false)
    , _notifiedActivity(false)
    , _silenceSeconds(10)
    , _autoClose(true)
    , _closePerUserRequest(false)
    , _addToUtmp(true)
    , _flowControlEnabled(true)
    , _sessionId(0)
    , _sessionProcessInfo(0)
    , _foregroundProcessInfo(0)
    , _foregroundPid(0)
    , _zmodemBusy(false)
    , _zmodemProc(0)
    , _zmodemProgress(0)
    , _hasDarkBackground(false)
{
    _uniqueIdentifier = createUuid();

    //prepare DBus communication
    new SessionAdaptor(this);
    _sessionId = ++lastSessionId;
    QDBusConnection::sessionBus().registerObject(QLatin1String("/Sessions/") + QString::number(_sessionId), this);

    //create emulation backend
    _emulation = new Vt102Emulation();

    connect(_emulation, &Konsole::Emulation::titleChanged,
            this, &Konsole::Session::setUserTitle);
    connect(_emulation, &Konsole::Emulation::stateSet,
            this, &Konsole::Session::activityStateSet);
    connect(_emulation, &Konsole::Emulation::zmodemDetected,
            this, &Konsole::Session::fireZModemDetected);
    connect(_emulation, &Konsole::Emulation::changeTabTextColorRequest,
            this, &Konsole::Session::changeTabTextColorRequest);
    connect(_emulation, &Konsole::Emulation::profileChangeCommandReceived,
            this, &Konsole::Session::profileChangeCommandReceived);
    connect(_emulation, &Konsole::Emulation::flowControlKeyPressed,
            this, &Konsole::Session::updateFlowControlState);
    connect(_emulation, &Konsole::Emulation::primaryScreenInUse,
            this, &Konsole::Session::onPrimaryScreenInUse);
    connect(_emulation, &Konsole::Emulation::selectionChanged,
            this, &Konsole::Session::selectionChanged);
    connect(_emulation, &Konsole::Emulation::imageResizeRequest,
            this, &Konsole::Session::resizeRequest);

    //create new teletype for I/O with shell process
    openTeletype(-1);

    //setup timer for monitoring session activity & silence
    _silenceTimer = new QTimer(this);
    _silenceTimer->setSingleShot(true);
    connect(_silenceTimer, &QTimer::timeout, this, &Konsole::Session::silenceTimerDone);

    _activityTimer = new QTimer(this);
    _activityTimer->setSingleShot(true);
    connect(_activityTimer, &QTimer::timeout, this, &Konsole::Session::activityTimerDone);
}

Session::~Session()
{
    delete _foregroundProcessInfo;
    delete _sessionProcessInfo;
    delete _emulation;
    delete _shellProcess;
    delete _zmodemProc;
}

void Session::openTeletype(int fd)
{
    if (isRunning()) {
        kWarning() << "Attempted to open teletype in a running session.";
        return;
    }

    delete _shellProcess;

    if (fd < 0)
        _shellProcess = new Pty();
    else
        _shellProcess = new Pty(fd);

    _shellProcess->setUtf8Mode(_emulation->utf8());

    // connect the I/O between emulator and pty process
    connect(_shellProcess, &Konsole::Pty::receivedData,
            this, &Konsole::Session::onReceiveBlock);
    connect(_emulation, &Konsole::Emulation::sendData,
            _shellProcess, &Konsole::Pty::sendData);

    // UTF8 mode
    connect(_emulation, &Konsole::Emulation::useUtf8Request,
            _shellProcess, &Konsole::Pty::setUtf8Mode);

    // get notified when the pty process is finished
    connect(_shellProcess, static_cast<void(Pty::*)(int,QProcess::ExitStatus)>(&Konsole::Pty::finished),
            this, &Konsole::Session::done);

    // emulator size
    connect(_emulation, &Konsole::Emulation::imageSizeChanged,
            this, &Konsole::Session::updateWindowSize);
    connect(_emulation, &Konsole::Emulation::imageSizeInitialized,
            this, &Konsole::Session::run);
}

WId Session::windowId() const
{
    // Returns a window ID for this session which is used
    // to set the WINDOWID environment variable in the shell
    // process.
    //
    // Sessions can have multiple views or no views, which means
    // that a single ID is not always going to be accurate.
    //
    // If there are no views, the window ID is just 0.  If
    // there are multiple views, then the window ID for the
    // top-level window which contains the first view is
    // returned

    if (_views.count() == 0) {
        return 0;
    } else {
        QWidget* window = _views.first();

        Q_ASSERT(window);

        while (window->parentWidget() != 0)
            window = window->parentWidget();

        return window->winId();
    }
}

void Session::setDarkBackground(bool darkBackground)
{
    _hasDarkBackground = darkBackground;
}

bool Session::isRunning() const
{
    return _shellProcess && (_shellProcess->state() == QProcess::Running);
}

void Session::setCodec(QTextCodec* codec)
{
    emulation()->setCodec(codec);
}

bool Session::setCodec(QByteArray name)
{
    QTextCodec* codec = QTextCodec::codecForName(name);

    if (codec) {
        setCodec(codec);
        return true;
    } else {
        return false;
    }
}

QByteArray Session::codec()
{
    return _emulation->codec()->name();
}

void Session::setProgram(const QString& program)
{
    _program = ShellCommand::expand(program);
}

void Session::setArguments(const QStringList& arguments)
{
    _arguments = ShellCommand::expand(arguments);
}

void Session::setInitialWorkingDirectory(const QString& dir)
{
    _initialWorkingDir = KShell::tildeExpand(ShellCommand::expand(dir));
}

QString Session::currentWorkingDirectory()
{
    // only returned cached value
    if (_currentWorkingDir.isEmpty())
        updateWorkingDirectory();

    return _currentWorkingDir;
}
ProcessInfo* Session::updateWorkingDirectory()
{
    ProcessInfo* process = getProcessInfo();

    const QString currentDir = process->validCurrentDir();
    if (currentDir != _currentWorkingDir) {
        _currentWorkingDir = currentDir;
        emit currentDirectoryChanged(_currentWorkingDir);
    }

    return process;
}

QList<TerminalDisplay*> Session::views() const
{
    return _views;
}

void Session::addView(TerminalDisplay* widget)
{
    Q_ASSERT(!_views.contains(widget));

    _views.append(widget);

    // connect emulation - view signals and slots
    connect(widget, &Konsole::TerminalDisplay::keyPressedSignal,
            _emulation, &Konsole::Emulation::sendKeyEvent);
    connect(widget, &Konsole::TerminalDisplay::mouseSignal,
            _emulation, &Konsole::Emulation::sendMouseEvent);
    connect(widget, &Konsole::TerminalDisplay::sendStringToEmu,
            _emulation, &Konsole::Emulation::sendString);

    // allow emulation to notify view when the foreground process
    // indicates whether or not it is interested in mouse signals
    connect(_emulation, &Konsole::Emulation::programUsesMouseChanged,
            widget, &Konsole::TerminalDisplay::setUsesMouse);

    widget->setUsesMouse(_emulation->programUsesMouse());

<<<<<<< HEAD
    connect(_emulation, SIGNAL(programBracketedPasteModeChanged(bool)),
            widget, SLOT(setBracketedPasteMode(bool)));
=======
    connect(_emulation, &Konsole::Emulation::programBracketedPasteModeChanged,
            widget, &Konsole::TerminalDisplay::setBracketedPasteMode);
>>>>>>> 4f5f0dbc

    widget->setBracketedPasteMode(_emulation->programBracketedPasteMode());

    widget->setScreenWindow(_emulation->createWindow());

    //connect view signals and slots
    connect(widget, &Konsole::TerminalDisplay::changedContentSizeSignal,
            this, &Konsole::Session::onViewSizeChange);

    connect(widget, &Konsole::TerminalDisplay::destroyed,
            this, &Konsole::Session::viewDestroyed);
}

void Session::viewDestroyed(QObject* view)
{
    // the received QObject has already been destroyed, so using
    // qobject_cast<> does not work here
    TerminalDisplay* display = static_cast<TerminalDisplay*>(view);

    Q_ASSERT(_views.contains(display));

    removeView(display);
}

void Session::removeView(TerminalDisplay* widget)
{
    _views.removeAll(widget);

    disconnect(widget, 0, this, 0);

    // disconnect
    //  - key presses signals from widget
    //  - mouse activity signals from widget
    //  - string sending signals from widget
    //
    //  ... and any other signals connected in addView()
    disconnect(widget, 0, _emulation, 0);

    // disconnect state change signals emitted by emulation
    disconnect(_emulation, 0, widget, 0);

    // close the session automatically when the last view is removed
    if (_views.count() == 0) {
        close();
    }
}

// Upon a KPty error, there is no description on what that error was...
// Check to see if the given program is executable.
QString Session::checkProgram(const QString& program)
{
    QString exec = program;

    if (exec.isEmpty())
        return QString();

    QFileInfo info(exec);
    if (info.isAbsolute() && info.exists() && info.isExecutable()) {
        return exec;
    }

    exec = KRun::binaryName(exec, false);
    exec = KShell::tildeExpand(exec);
    QString pexec = KStandardDirs::findExe(exec);
    if (pexec.isEmpty()) {
        kError() << i18n("Could not find binary: ") << exec;
        return QString();
    }

    return exec;
}

void Session::terminalWarning(const QString& message)
{
    static const QByteArray warningText = i18nc("@info:shell Alert the user with red color text", "Warning: ").toLocal8Bit();
    QByteArray messageText = message.toLocal8Bit();

    static const char redPenOn[] = "\033[1m\033[31m";
    static const char redPenOff[] = "\033[0m";

    _emulation->receiveData(redPenOn, qstrlen(redPenOn));
    _emulation->receiveData("\n\r\n\r", 4);
    _emulation->receiveData(warningText.constData(), qstrlen(warningText.constData()));
    _emulation->receiveData(messageText.constData(), qstrlen(messageText.constData()));
    _emulation->receiveData("\n\r\n\r", 4);
    _emulation->receiveData(redPenOff, qstrlen(redPenOff));
}

QString Session::shellSessionId() const
{
    QString friendlyUuid(_uniqueIdentifier.toString());
    friendlyUuid.remove('-').remove('{').remove('}');

    return friendlyUuid;
}

void Session::run()
{
    // extra safeguard for potential bug.
    if (isRunning()) {
        kWarning() << "Attempted to re-run an already running session.";
        return;
    }

    //check that everything is in place to run the session
    if (_program.isEmpty()) {
        kWarning() << "Program to run not set.";
    }
    if (_arguments.isEmpty()) {
        kWarning() << "No command line arguments specified.";
    }
    if (_uniqueIdentifier.isNull()) {
        _uniqueIdentifier = createUuid();
    }

    const int CHOICE_COUNT = 3;
    // if '_program' is empty , fall back to default shell. If that is not set
    // then fall back to /bin/sh
#ifndef _WIN32
    QString programs[CHOICE_COUNT] = {_program, qgetenv("SHELL"), "/bin/sh"};
#else
    // on windows, fall back to %COMSPEC% or to cmd.exe
    QString programs[CHOICE_COUNT] = {_program, qgetenv("COMSPEC"), "cmd.exe"};
#endif
    QString exec;
    int choice = 0;
    while (choice < CHOICE_COUNT) {
        exec = checkProgram(programs[choice]);
        if (exec.isEmpty())
            choice++;
        else
            break;
    }

    // if a program was specified via setProgram(), but it couldn't be found, print a warning
    if (choice != 0 && choice < CHOICE_COUNT && !_program.isEmpty()) {
        terminalWarning(i18n("Could not find '%1', starting '%2' instead.  Please check your profile settings.", _program, exec));
        // if none of the choices are available, print a warning
    } else if (choice == CHOICE_COUNT) {
        terminalWarning(i18n("Could not find an interactive shell to start."));
        return;
    }

    // if no arguments are specified, fall back to program name
    QStringList arguments = _arguments.join(QChar(' ')).isEmpty() ?
                            QStringList() << exec :
                            _arguments;

    if (!_initialWorkingDir.isEmpty()) {
        _shellProcess->setInitialWorkingDirectory(_initialWorkingDir);
    } else {
        _shellProcess->setInitialWorkingDirectory(QDir::currentPath());
    }

    _shellProcess->setFlowControlEnabled(_flowControlEnabled);
    _shellProcess->setEraseChar(_emulation->eraseChar());
    _shellProcess->setUseUtmp(_addToUtmp);

    // this is not strictly accurate use of the COLORFGBG variable.  This does not
    // tell the terminal exactly which colors are being used, but instead approximates
    // the color scheme as "black on white" or "white on black" depending on whether
    // the background color is deemed dark or not
    const QString backgroundColorHint = _hasDarkBackground ? "COLORFGBG=15;0" : "COLORFGBG=0;15";
    addEnvironmentEntry(backgroundColorHint);

    addEnvironmentEntry(QString("SHELL_SESSION_ID=%1").arg(shellSessionId()));

    addEnvironmentEntry(QString("WINDOWID=%1").arg(QString::number(windowId())));

    const QString dbusService = QDBusConnection::sessionBus().baseService();
    addEnvironmentEntry(QString("KONSOLE_DBUS_SERVICE=%1").arg(dbusService));

    const QString dbusObject = QString("/Sessions/%1").arg(QString::number(_sessionId));
    addEnvironmentEntry(QString("KONSOLE_DBUS_SESSION=%1").arg(dbusObject));

    int result = _shellProcess->start(exec, arguments, _environment);
    if (result < 0) {
        terminalWarning(i18n("Could not start program '%1' with arguments '%2'.", exec, arguments.join(" ")));
        terminalWarning(_shellProcess->errorString());
        return;
    }

    _shellProcess->setWriteable(false);  // We are reachable via kwrited.

    emit started();
}

void Session::setUserTitle(int what, const QString& caption)
{
    //set to true if anything is actually changed (eg. old _nameTitle != new _nameTitle )
    bool modified = false;

    if ((what == IconNameAndWindowTitle) || (what == WindowTitle)) {
        if (_userTitle != caption) {
            _userTitle = caption;
            modified = true;
        }
    }

    if ((what == IconNameAndWindowTitle) || (what == IconName)) {
        if (_iconText != caption) {
            _iconText = caption;
            modified = true;
        }
    }

    if (what == TextColor || what == BackgroundColor) {
        QString colorString = caption.section(';', 0, 0);
        QColor color = QColor(colorString);
        if (color.isValid()) {
            if (what == TextColor)
                emit changeForegroundColorRequest(color);
            else
                emit changeBackgroundColorRequest(color);
        }
    }

    if (what == SessionName) {
        if (_localTabTitleFormat != caption) {
            _localTabTitleFormat = caption;
            setTitle(Session::DisplayedTitleRole, caption);
            modified = true;
        }
    }

    /* I don't believe this has ever worked in KDE 4.x
    if (what == 31) {
        QString cwd = caption;
        cwd = cwd.replace(QRegExp("^~"), QDir::homePath());
        emit openUrlRequest(cwd);
    }*/

    /* The below use of 32 works but appears to non-standard.
       It is from a commit from 2004 c20973eca8776f9b4f15bee5fdcb5a3205aa69de
     */
    // change icon via \033]32;Icon\007
    if (what == SessionIcon) {
        if (_iconName != caption) {
            _iconName = caption;

            modified = true;
        }
    }

    if (what == ProfileChange) {
        emit profileChangeCommandReceived(caption);
        return;
    }

    if (modified)
        emit titleChanged();
}

QString Session::userTitle() const
{
    return _userTitle;
}
void Session::setTabTitleFormat(TabTitleContext context , const QString& format)
{
    if (context == LocalTabTitle)
        _localTabTitleFormat = format;
    else if (context == RemoteTabTitle)
        _remoteTabTitleFormat = format;
}
QString Session::tabTitleFormat(TabTitleContext context) const
{
    if (context == LocalTabTitle)
        return _localTabTitleFormat;
    else if (context == RemoteTabTitle)
        return _remoteTabTitleFormat;

    return QString();
}

void Session::silenceTimerDone()
{
    //FIXME: The idea here is that the notification popup will appear to tell the user than output from
    //the terminal has stopped and the popup will disappear when the user activates the session.
    //
    //This breaks with the addition of multiple views of a session.  The popup should disappear
    //when any of the views of the session becomes active

    //FIXME: Make message text for this notification and the activity notification more descriptive.
    if (_monitorSilence) {
        KNotification::event("Silence", i18n("Silence in session '%1'", _nameTitle), QPixmap(),
                             QApplication::activeWindow(),
                             KNotification::CloseWhenWidgetActivated);
        emit stateChanged(NOTIFYSILENCE);
    } else {
        emit stateChanged(NOTIFYNORMAL);
    }
}

void Session::activityTimerDone()
{
    _notifiedActivity = false;
}

void Session::updateFlowControlState(bool suspended)
{
    if (suspended) {
        if (flowControlEnabled()) {
            foreach(TerminalDisplay * display, _views) {
                if (display->flowControlWarningEnabled())
                    display->outputSuspended(true);
            }
        }
    } else {
        foreach(TerminalDisplay * display, _views) {
            display->outputSuspended(false);
        }
    }
}

void Session::onPrimaryScreenInUse(bool use)
{
    emit primaryScreenInUse(use);
}

void Session::activityStateSet(int state)
{
    // TODO: should this hardcoded interval be user configurable?
    const int activityMaskInSeconds = 15;

    if (state == NOTIFYBELL) {
        emit bellRequest(i18n("Bell in session '%1'", _nameTitle));
    } else if (state == NOTIFYACTIVITY) {
        if (_monitorActivity  && !_notifiedActivity) {
            KNotification::event("Activity", i18n("Activity in session '%1'", _nameTitle), QPixmap(),
                                 QApplication::activeWindow(),
                                 KNotification::CloseWhenWidgetActivated);

            // mask activity notification for a while to avoid flooding
            _notifiedActivity = true;
            _activityTimer->start(activityMaskInSeconds * 1000);
        }

        // reset the counter for monitoring continuous silence since there is activity
        if (_monitorSilence) {
            _silenceTimer->start(_silenceSeconds * 1000);
        }
    }

    if (state == NOTIFYACTIVITY && !_monitorActivity)
        state = NOTIFYNORMAL;
    if (state == NOTIFYSILENCE && !_monitorSilence)
        state = NOTIFYNORMAL;

    emit stateChanged(state);
}

void Session::onViewSizeChange(int /*height*/, int /*width*/)
{
    updateTerminalSize();
}

void Session::updateTerminalSize()
{
    int minLines = -1;
    int minColumns = -1;

    // minimum number of lines and columns that views require for
    // their size to be taken into consideration ( to avoid problems
    // with new view widgets which haven't yet been set to their correct size )
    const int VIEW_LINES_THRESHOLD = 2;
    const int VIEW_COLUMNS_THRESHOLD = 2;

    //select largest number of lines and columns that will fit in all visible views
    foreach(TerminalDisplay* view, _views) {
        if (view->isHidden() == false &&
                view->lines() >= VIEW_LINES_THRESHOLD &&
                view->columns() >= VIEW_COLUMNS_THRESHOLD) {
            minLines = (minLines == -1) ? view->lines() : qMin(minLines , view->lines());
            minColumns = (minColumns == -1) ? view->columns() : qMin(minColumns , view->columns());
            view->processFilters();
        }
    }

    // backend emulation must have a _terminal of at least 1 column x 1 line in size
    if (minLines > 0 && minColumns > 0) {
        _emulation->setImageSize(minLines , minColumns);
    }
}
void Session::updateWindowSize(int lines, int columns)
{
    Q_ASSERT(lines > 0 && columns > 0);
    _shellProcess->setWindowSize(columns, lines);
}
void Session::refresh()
{
    // attempt to get the shell process to redraw the display
    //
    // this requires the program running in the shell
    // to cooperate by sending an update in response to
    // a window size change
    //
    // the window size is changed twice, first made slightly larger and then
    // resized back to its normal size so that there is actually a change
    // in the window size (some shells do nothing if the
    // new and old sizes are the same)
    //
    // if there is a more 'correct' way to do this, please
    // send an email with method or patches to konsole-devel@kde.org

    const QSize existingSize = _shellProcess->windowSize();
    _shellProcess->setWindowSize(existingSize.width() + 1, existingSize.height());
    usleep(500); // introduce small delay to avoid changing size too quickly
    _shellProcess->setWindowSize(existingSize.width(), existingSize.height());
}

void Session::sendSignal(int signal)
{
    const ProcessInfo* process = getProcessInfo();
    bool ok = false;
    int pid;
    pid = process->foregroundPid(&ok);

    if (ok) {
        ::kill(pid, signal);
    }
}

bool Session::kill(int signal)
{
    if (_shellProcess->pid() <= 0)
        return false;

    int result = ::kill(_shellProcess->pid(), signal);

    if (result == 0) {
        if (_shellProcess->waitForFinished(1000))
            return true;
        else
            return false;
    } else {
        return false;
    }
}

void Session::close()
{
    if (isRunning()) {
        if (!closeInNormalWay())
            closeInForceWay();
    } else {
        // terminal process has finished, just close the session
        QTimer::singleShot(1, this, SIGNAL(finished()));
    }
}

bool Session::closeInNormalWay()
{
    _autoClose    = true;
    _closePerUserRequest = true;

    // for the possible case where following events happen in sequence:
    //
    // 1). the terminal process crashes
    // 2). the tab stays open and displays warning message
    // 3). the user closes the tab explicitly
    //
    if (!isRunning()) {
        emit finished();
        return true;
    }

    if (kill(SIGHUP)) {
        return true;
    } else {
        kWarning() << "Process " << _shellProcess->pid() << " did not die with SIGHUP";
        _shellProcess->closePty();
        return (_shellProcess->waitForFinished(1000));
    }
}

bool Session::closeInForceWay()
{
    _autoClose    = true;
    _closePerUserRequest = true;

    if (kill(SIGKILL)) {
        return true;
    } else {
        kWarning() << "Process " << _shellProcess->pid() << " did not die with SIGKILL";
        return false;
    }
}

void Session::sendText(const QString& text) const
{
    _emulation->sendText(text);
}

void Session::runCommand(const QString& command) const
{
    _emulation->sendText(command + '\n');
}

void Session::sendMouseEvent(int buttons, int column, int line, int eventType)
{
    _emulation->sendMouseEvent(buttons, column, line, eventType);
}

void Session::done(int exitCode, QProcess::ExitStatus exitStatus)
{
    // This slot should be triggered only one time
    disconnect(_shellProcess, static_cast<void(Pty::*)(int,QProcess::ExitStatus)>(&Konsole::Pty::finished),
               this, &Konsole::Session::done);

    if (!_autoClose) {
        _userTitle = i18nc("@info:shell This session is done", "Finished");
        emit titleChanged();
        return;
    }

    if (_closePerUserRequest) {
        emit finished();
        return;
    }

    QString message;

    if (exitCode != 0) {
        if (exitStatus != QProcess::NormalExit)
            message = i18n("Program '%1' crashed.", _program);
        else
            message = i18n("Program '%1' exited with status %2.", _program, exitCode);

        //FIXME: See comments in Session::silenceTimerDone()
        KNotification::event("Finished", message , QPixmap(),
                             QApplication::activeWindow(),
                             KNotification::CloseWhenWidgetActivated);
    }

    if (exitStatus != QProcess::NormalExit) {
        // this seeming duplicated line is for the case when exitCode is 0
        message = i18n("Program '%1' crashed.", _program);
        terminalWarning(message);
    } else {
        emit finished();
    }
}

Emulation* Session::emulation() const
{
    return _emulation;
}

QString Session::keyBindings() const
{
    return _emulation->keyBindings();
}

QStringList Session::environment() const
{
    return _environment;
}

void Session::setEnvironment(const QStringList& environment)
{
    _environment = environment;
}

void Session::addEnvironmentEntry(const QString& entry)
{
    _environment << entry;
}

int Session::sessionId() const
{
    return _sessionId;
}

void Session::setKeyBindings(const QString& name)
{
    _emulation->setKeyBindings(name);
}

void Session::setTitle(TitleRole role , const QString& newTitle)
{
    if (title(role) != newTitle) {
        if (role == NameRole)
            _nameTitle = newTitle;
        else if (role == DisplayedTitleRole)
            _displayTitle = newTitle;

        emit titleChanged();
    }
}

QString Session::title(TitleRole role) const
{
    if (role == NameRole)
        return _nameTitle;
    else if (role == DisplayedTitleRole)
        return _displayTitle;
    else
        return QString();
}

ProcessInfo* Session::getProcessInfo()
{
    ProcessInfo* process = 0;

    if (isForegroundProcessActive()) {
        process = _foregroundProcessInfo;
    } else {
        updateSessionProcessInfo();
        process = _sessionProcessInfo;
    }

    return process;
}

void Session::updateSessionProcessInfo()
{
    Q_ASSERT(_shellProcess);

    bool ok;
    // The checking for pid changing looks stupid, but it is needed
    // at the moment to workaround the problem that processId() might
    // return 0
    if (!_sessionProcessInfo ||
            (processId() != 0 && processId() != _sessionProcessInfo->pid(&ok))) {
        delete _sessionProcessInfo;
        _sessionProcessInfo = ProcessInfo::newInstance(processId());
        _sessionProcessInfo->setUserHomeDir();
    }
    _sessionProcessInfo->update();
}

bool Session::updateForegroundProcessInfo()
{
    Q_ASSERT(_shellProcess);

    const int foregroundPid = _shellProcess->foregroundProcessGroup();
    if (foregroundPid != _foregroundPid) {
        delete _foregroundProcessInfo;
        _foregroundProcessInfo = ProcessInfo::newInstance(foregroundPid);
        _foregroundPid = foregroundPid;
    }

    if (_foregroundProcessInfo) {
        _foregroundProcessInfo->update();
        return _foregroundProcessInfo->isValid();
    } else {
        return false;
    }
}

bool Session::isRemote()
{
    ProcessInfo* process = getProcessInfo();

    bool ok = false;
    return (process->name(&ok) == "ssh" && ok);
}

QString Session::getDynamicTitle()
{
    // update current directory from process
    ProcessInfo* process = updateWorkingDirectory();

    // format tab titles using process info
    bool ok = false;
    QString title;
    if (process->name(&ok) == "ssh" && ok) {
        SSHProcessInfo sshInfo(*process);
        title = sshInfo.format(tabTitleFormat(Session::RemoteTabTitle));
    } else {
        title = process->format(tabTitleFormat(Session::LocalTabTitle));
    }

    return title;
}

KUrl Session::getUrl()
{
    QString path;

    updateSessionProcessInfo();
    if (_sessionProcessInfo->isValid()) {
        bool ok = false;

        // check if foreground process is bookmark-able
        if (isForegroundProcessActive()) {
            // for remote connections, save the user and host
            // bright ideas to get the directory at the other end are welcome :)
            if (_foregroundProcessInfo->name(&ok) == "ssh" && ok) {
                SSHProcessInfo sshInfo(*_foregroundProcessInfo);

                path = "ssh://" + sshInfo.userName() + '@' + sshInfo.host();

                QString port = sshInfo.port();
                if (!port.isEmpty() && port != "22") {
                    path.append(':' + port);
                }
            } else {
                path = _foregroundProcessInfo->currentDir(&ok);
                if (!ok)
                    path.clear();
            }
        } else { // otherwise use the current working directory of the shell process
            path = _sessionProcessInfo->currentDir(&ok);
            if (!ok)
                path.clear();
        }
    }

    return KUrl(path);
}

void Session::setIconName(const QString& iconName)
{
    if (iconName != _iconName) {
        _iconName = iconName;
        emit titleChanged();
    }
}

void Session::setIconText(const QString& iconText)
{
    _iconText = iconText;
}

QString Session::iconName() const
{
    return _iconName;
}

QString Session::iconText() const
{
    return _iconText;
}

void Session::setHistoryType(const HistoryType& hType)
{
    _emulation->setHistory(hType);
}

const HistoryType& Session::historyType() const
{
    return _emulation->history();
}

void Session::clearHistory()
{
    _emulation->clearHistory();
}

QStringList Session::arguments() const
{
    return _arguments;
}

QString Session::program() const
{
    return _program;
}

bool Session::isMonitorActivity() const
{
    return _monitorActivity;
}
bool Session::isMonitorSilence()  const
{
    return _monitorSilence;
}

void Session::setMonitorActivity(bool monitor)
{
    if (_monitorActivity == monitor)
        return;

    _monitorActivity  = monitor;
    _notifiedActivity = false;

    // This timer is meaningful only after activity has been notified
    _activityTimer->stop();

    activityStateSet(NOTIFYNORMAL);
}

void Session::setMonitorSilence(bool monitor)
{
    if (_monitorSilence == monitor)
        return;

    _monitorSilence = monitor;
    if (_monitorSilence) {
        _silenceTimer->start(_silenceSeconds * 1000);
    } else {
        _silenceTimer->stop();
    }

    activityStateSet(NOTIFYNORMAL);
}

void Session::setMonitorSilenceSeconds(int seconds)
{
    _silenceSeconds = seconds;
    if (_monitorSilence) {
        _silenceTimer->start(_silenceSeconds * 1000);
    }
}

void Session::setAddToUtmp(bool add)
{
    _addToUtmp = add;
}

void Session::setAutoClose(bool close)
{
    _autoClose = close;
}

bool Session::autoClose() const
{
    return _autoClose;
}

void Session::setFlowControlEnabled(bool enabled)
{
    _flowControlEnabled = enabled;

    if (_shellProcess)
        _shellProcess->setFlowControlEnabled(_flowControlEnabled);

    emit flowControlEnabledChanged(enabled);
}
bool Session::flowControlEnabled() const
{
    if (_shellProcess)
        return _shellProcess->flowControlEnabled();
    else
        return _flowControlEnabled;
}
void Session::fireZModemDetected()
{
    if (!_zmodemBusy) {
        QTimer::singleShot(10, this, SIGNAL(zmodemDetected()));
        _zmodemBusy = true;
    }
}

void Session::cancelZModem()
{
    _shellProcess->sendData(QByteArrayLiteral("\030\030\030\030")); // Abort
    _zmodemBusy = false;
}

void Session::startZModem(const QString& zmodem, const QString& dir, const QStringList& list)
{
    _zmodemBusy = true;
    _zmodemProc = new KProcess();
    _zmodemProc->setOutputChannelMode(KProcess::SeparateChannels);

    *_zmodemProc << zmodem << "-v" << list;

    if (!dir.isEmpty())
        _zmodemProc->setWorkingDirectory(dir);

    connect(_zmodemProc, &KProcess::readyReadStandardOutput,
            this, &Konsole::Session::zmodemReadAndSendBlock);
    connect(_zmodemProc, &KProcess::readyReadStandardError,
            this, &Konsole::Session::zmodemReadStatus);
    connect(_zmodemProc, static_cast<void(KProcess::*)(int,QProcess::ExitStatus)>(&KProcess::finished),
            this, &Konsole::Session::zmodemFinished);

    _zmodemProc->start();

    disconnect(_shellProcess, &Konsole::Pty::receivedData,
               this, &Konsole::Session::onReceiveBlock);
    connect(_shellProcess, &Konsole::Pty::receivedData,
            this, &Konsole::Session::zmodemReceiveBlock);

    _zmodemProgress = new ZModemDialog(QApplication::activeWindow(), false,
                                       i18n("ZModem Progress"));

    connect(_zmodemProgress, &Konsole::ZModemDialog::user1Clicked,
            this, &Konsole::Session::zmodemFinished);

    _zmodemProgress->show();
}

void Session::zmodemReadAndSendBlock()
{
    _zmodemProc->setReadChannel(QProcess::StandardOutput);
    QByteArray data = _zmodemProc->readAll();

    if (data.count() == 0)
        return;

    _shellProcess->sendData(data);
}

void Session::zmodemReadStatus()
{
    _zmodemProc->setReadChannel(QProcess::StandardError);
    QByteArray msg = _zmodemProc->readAll();
    while (!msg.isEmpty()) {
        int i = msg.indexOf('\015');
        int j = msg.indexOf('\012');
        QByteArray txt;
        if ((i != -1) && ((j == -1) || (i < j))) {
            msg = msg.mid(i + 1);
        } else if (j != -1) {
            txt = msg.left(j);
            msg = msg.mid(j + 1);
        } else {
            txt = msg;
            msg.truncate(0);
        }
        if (!txt.isEmpty())
            _zmodemProgress->addProgressText(QString::fromLocal8Bit(txt));
    }
}

void Session::zmodemReceiveBlock(const char* data, int len)
{
    QByteArray bytes(data, len);

    _zmodemProc->write(bytes);
}

void Session::zmodemFinished()
{
    /* zmodemFinished() is called by QProcess's finished() and
       ZModemDialog's user1Clicked(). Therefore, an invocation by
       user1Clicked() will recursively invoke this function again
       when the KProcess is deleted! */
    if (_zmodemProc) {
        KProcess* process = _zmodemProc;
        _zmodemProc = 0;   // Set _zmodemProc to 0 avoid recursive invocations!
        _zmodemBusy = false;
        delete process;    // Now, the KProcess may be disposed safely.

        disconnect(_shellProcess, &Konsole::Pty::receivedData,
                   this , &Konsole::Session::zmodemReceiveBlock);
        connect(_shellProcess, &Konsole::Pty::receivedData,
                this, &Konsole::Session::onReceiveBlock);

        _shellProcess->sendData(QByteArrayLiteral("\030\030\030\030")); // Abort
        _shellProcess->sendData(QByteArrayLiteral("\001\013\n")); // Try to get prompt back
        _zmodemProgress->transferDone();
    }
}

void Session::onReceiveBlock(const char* buf, int len)
{
    _emulation->receiveData(buf, len);
}

QSize Session::size()
{
    return _emulation->imageSize();
}

void Session::setSize(const QSize& size)
{
    if ((size.width() <= 1) || (size.height() <= 1))
        return;

    emit resizeRequest(size);
}

QSize Session::preferredSize() const
{
    return _preferredSize;
}

void Session::setPreferredSize(const QSize& size)
{
    _preferredSize = size;
}

int Session::processId() const
{
    return _shellProcess->pid();
}

void Session::setTitle(int role , const QString& title)
{
    switch (role) {
    case 0:
        this->setTitle(Session::NameRole, title);
        break;
    case 1:
        this->setTitle(Session::DisplayedTitleRole, title);

        // without these, that title will be overridden by the expansion of
        // title format shortly after, which will confuses users.
        _localTabTitleFormat = title;
        _remoteTabTitleFormat = title;

        break;
    }
}

QString Session::title(int role) const
{
    switch (role) {
    case 0:
        return this->title(Session::NameRole);
    case 1:
        return this->title(Session::DisplayedTitleRole);
    default:
        return QString();
    }
}

void Session::setTabTitleFormat(int context , const QString& format)
{
    switch (context) {
    case 0:
        this->setTabTitleFormat(Session::LocalTabTitle, format);
        break;
    case 1:
        this->setTabTitleFormat(Session::RemoteTabTitle, format);
        break;
    }
}

QString Session::tabTitleFormat(int context) const
{
    switch (context) {
    case 0:
        return this->tabTitleFormat(Session::LocalTabTitle);
    case 1:
        return this->tabTitleFormat(Session::RemoteTabTitle);
    default:
        return QString();
    }
}

void Session::setHistorySize(int lines)
{
    if (lines < 0) {
        setHistoryType(HistoryTypeFile());
    } else if (lines == 0) {
        setHistoryType(HistoryTypeNone());
    } else {
        setHistoryType(CompactHistoryType(lines));
    }
}

int Session::historySize() const
{
    const HistoryType& currentHistory = historyType();

    if (currentHistory.isEnabled()) {
        if (currentHistory.isUnlimited()) {
            return -1;
        } else {
            return currentHistory.maximumLineCount();
        }
    } else {
        return 0;
    }
}

int Session::foregroundProcessId()
{
    int pid;

    bool ok = false;
    pid = getProcessInfo()->pid(&ok);
    if (!ok)
        pid = -1;

    return pid;
}

bool Session::isForegroundProcessActive()
{
    // foreground process info is always updated after this
    return updateForegroundProcessInfo() && (processId() != _foregroundPid);
}

QString Session::foregroundProcessName()
{
    QString name;

    if (updateForegroundProcessInfo()) {
        bool ok = false;
        name = _foregroundProcessInfo->name(&ok);
        if (!ok)
            name.clear();
    }

    return name;
}

void Session::saveSession(KConfigGroup& group)
{
    group.writePathEntry("WorkingDir", currentWorkingDirectory());
    group.writeEntry("LocalTab",       tabTitleFormat(LocalTabTitle));
    group.writeEntry("RemoteTab",      tabTitleFormat(RemoteTabTitle));
    group.writeEntry("SessionGuid",    _uniqueIdentifier.toString());
    group.writeEntry("Encoding",       QString(codec()));
}

void Session::restoreSession(KConfigGroup& group)
{
    QString value;

    value = group.readPathEntry("WorkingDir", QString());
    if (!value.isEmpty()) setInitialWorkingDirectory(value);
    value = group.readEntry("LocalTab");
    if (!value.isEmpty()) setTabTitleFormat(LocalTabTitle, value);
    value = group.readEntry("RemoteTab");
    if (!value.isEmpty()) setTabTitleFormat(RemoteTabTitle, value);
    value = group.readEntry("SessionGuid");
    if (!value.isEmpty()) _uniqueIdentifier = QUuid(value);
    value = group.readEntry("Encoding");
    if (!value.isEmpty()) setCodec(value.toUtf8());
}

SessionGroup::SessionGroup(QObject* parent)
    : QObject(parent), _masterMode(0)
{
}
SessionGroup::~SessionGroup()
{
}
int SessionGroup::masterMode() const
{
    return _masterMode;
}
QList<Session*> SessionGroup::sessions() const
{
    return _sessions.keys();
}
bool SessionGroup::masterStatus(Session* session) const
{
    return _sessions[session];
}

void SessionGroup::addSession(Session* session)
{
    connect(session, &Konsole::Session::finished, this, &Konsole::SessionGroup::sessionFinished);
    _sessions.insert(session, false);
}
void SessionGroup::removeSession(Session* session)
{
    disconnect(session, &Konsole::Session::finished, this, &Konsole::SessionGroup::sessionFinished);
    setMasterStatus(session, false);
    _sessions.remove(session);
}
void SessionGroup::sessionFinished()
{
    Session* session = qobject_cast<Session*>(sender());
    Q_ASSERT(session);
    removeSession(session);
}
void SessionGroup::setMasterMode(int mode)
{
    _masterMode = mode;
}
QList<Session*> SessionGroup::masters() const
{
    return _sessions.keys(true);
}
void SessionGroup::setMasterStatus(Session* session , bool master)
{
    const bool wasMaster = _sessions[session];

    if (wasMaster == master) {
        // No status change -> nothing to do.
        return;
    }
    _sessions[session] = master;

    if (master) {
        connect(session->emulation(), &Konsole::Emulation::sendData,
                this, &Konsole::SessionGroup::forwardData);
    } else {
        disconnect(session->emulation(), &Konsole::Emulation::sendData,
                   this, &Konsole::SessionGroup::forwardData);
    }
}
void SessionGroup::forwardData(const QByteArray& data)
{
    static bool _inForwardData = false;
    if (_inForwardData) {  // Avoid recursive calls among session groups!
        // A recursive call happens when a master in group A calls forwardData()
        // in group B. If one of the destination sessions in group B is also a
        // master of a group including the master session of group A, this would
        // again call forwardData() in group A, and so on.
        return;
    }

    _inForwardData = true;
    foreach(Session* other, _sessions.keys()) {
        if (!_sessions[other]) {
            other->emulation()->sendString(data);
        }
    }
    _inForwardData = false;
}
<|MERGE_RESOLUTION|>--- conflicted
+++ resolved
@@ -327,13 +327,8 @@
 
     widget->setUsesMouse(_emulation->programUsesMouse());
 
-<<<<<<< HEAD
-    connect(_emulation, SIGNAL(programBracketedPasteModeChanged(bool)),
-            widget, SLOT(setBracketedPasteMode(bool)));
-=======
     connect(_emulation, &Konsole::Emulation::programBracketedPasteModeChanged,
             widget, &Konsole::TerminalDisplay::setBracketedPasteMode);
->>>>>>> 4f5f0dbc
 
     widget->setBracketedPasteMode(_emulation->programBracketedPasteMode());
 
@@ -452,12 +447,7 @@
     const int CHOICE_COUNT = 3;
     // if '_program' is empty , fall back to default shell. If that is not set
     // then fall back to /bin/sh
-#ifndef _WIN32
     QString programs[CHOICE_COUNT] = {_program, qgetenv("SHELL"), "/bin/sh"};
-#else
-    // on windows, fall back to %COMSPEC% or to cmd.exe
-    QString programs[CHOICE_COUNT] = {_program, qgetenv("COMSPEC"), "cmd.exe"};
-#endif
     QString exec;
     int choice = 0;
     while (choice < CHOICE_COUNT) {
